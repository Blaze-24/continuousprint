# coding=utf-8

########################################################################################################################
### Do not forget to adjust the following variables to your own plugin.

# The plugin's identifier, has to be unique
plugin_identifier = "continuousprint"

# The plugin's python package, should be "octoprint_<plugin identifier>", has to be unique
plugin_package = "continuousprint"

# The plugin's human readable name. Can be overwritten within OctoPrint's internal data via __plugin_name__ in the
# plugin module
plugin_name = "continuousprint"

# The plugin's version. Can be overwritten within OctoPrint's internal data via __plugin_version__ in the plugin module
<<<<<<< HEAD
plugin_version = "1.5.0rc3"
=======
plugin_version = "1.5.0rc1"
>>>>>>> 019c1721

# The plugin's description. Can be overwritten within OctoPrint's internal data via __plugin_description__ in the plugin
# module
plugin_description = """Allows a print to be restarted after it has been completed. Use with a Gcode at the end to sweep the old print off the bed in preparation for the new."""

# The plugin's author. Can be overwritten within OctoPrint's internal data via __plugin_author__ in the plugin module
plugin_author = "Scott Martin, formerly Louis Sarwal & Paul Goddard"

# The plugin's author's mail address.
plugin_author_email = "smartin015+oprint@gmail.com"

# The plugin's homepage URL. Can be overwritten within OctoPrint's internal data via __plugin_url__ in the plugin module
plugin_url = "https://github.com/smartin015/continuousprint"

# The plugin's license. Can be overwritten within OctoPrint's internal data via __plugin_license__ in the plugin module
plugin_license = "AGPLv3"

# Any additional requirements besides OctoPrint should be listed here
plugin_requires = [
    "pre-commit",  # For running automated precommit scripts 
    "mkdocs-material",  # Theme for documentation
    "mkdocs",  # Documentation library
    "pymdown-extensions",  # Fancy extensions for documentation
]

### --------------------------------------------------------------------------------------------------------------------
### More advanced options that you usually shouldn't have to touch follow after this point
### --------------------------------------------------------------------------------------------------------------------

# Additional package data to install for this plugin. The subfolders "templates", "static" and "translations" will
# already be installed automatically if they exist. Note that if you add something here you'll also need to update
# MANIFEST.in to match to ensure that python setup.py sdist produces a source distribution that contains all your
# files. This is sadly due to how python's setup.py works, see also http://stackoverflow.com/a/14159430/2028598
plugin_additional_data = []

# Any additional python packages you need to install with your plugin that are not contained in <plugin_package>.*
plugin_additional_packages = []

# Any python packages within <plugin_package>.* you do NOT want to install with your plugin
plugin_ignored_packages = []

# Additional parameters for the call to setuptools.setup. If your plugin wants to register additional entry points,
# define dependency links or other things like that, this is the place to go. Will be merged recursively with the
# default setup parameters as provided by octoprint_setuptools.create_plugin_setup_parameters using
# octoprint.util.dict_merge.
#
# Example:
#     plugin_requires = ["someDependency==dev"]
#     additional_setup_parameters = {"dependency_links": ["https://github.com/someUser/someRepo/archive/master.zip#egg=someDependency-dev"]}
additional_setup_parameters = {}

########################################################################################################################

from setuptools import setup
import os

try:
    import octoprint_setuptools
except ImportError:
    print(
        "Could not import OctoPrint's setuptools, are you sure you are running that under "
        "the same python installation that OctoPrint is installed under?"
    )
    import sys

    sys.exit(-1)

setup_parameters = octoprint_setuptools.create_plugin_setup_parameters(
    identifier=plugin_identifier,
    package=plugin_package,
    name=plugin_name,
    version=plugin_version,
    description=plugin_description,
    author=plugin_author,
    mail=plugin_author_email,
    url=plugin_url,
    license=plugin_license,
    requires=plugin_requires,
    additional_packages=plugin_additional_packages,
    ignored_packages=plugin_ignored_packages,
    additional_data=plugin_additional_data,
)

if len(additional_setup_parameters):
    from octoprint.util import dict_merge

    setup_parameters = dict_merge(setup_parameters, additional_setup_parameters)

setup(**setup_parameters)<|MERGE_RESOLUTION|>--- conflicted
+++ resolved
@@ -14,11 +14,7 @@
 plugin_name = "continuousprint"
 
 # The plugin's version. Can be overwritten within OctoPrint's internal data via __plugin_version__ in the plugin module
-<<<<<<< HEAD
 plugin_version = "1.5.0rc3"
-=======
-plugin_version = "1.5.0rc1"
->>>>>>> 019c1721
 
 # The plugin's description. Can be overwritten within OctoPrint's internal data via __plugin_description__ in the plugin
 # module
@@ -38,7 +34,7 @@
 
 # Any additional requirements besides OctoPrint should be listed here
 plugin_requires = [
-    "pre-commit",  # For running automated precommit scripts 
+    "pre-commit",  # For running automated precommit scripts
     "mkdocs-material",  # Theme for documentation
     "mkdocs",  # Documentation library
     "pymdown-extensions",  # Fancy extensions for documentation
