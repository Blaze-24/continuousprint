--- conflicted
+++ resolved
@@ -1,10 +1,6 @@
-<<<<<<< HEAD
-<h4>Continuous Print Settings</h4>
+<h3>Continuous Print Settings</h3>
+
 <form class="form-horizontal">
-	<p>
-		When continually printing the bed needs to be cleared in order for the next print to work.
-	</p>
-
 	<h5>Bed Cooldown Settings</h5>
     <p>
         If enabled, when print in queue is finished OctoPrint will run <b>Bed Cooldown Script</b>,
@@ -42,29 +38,6 @@
         </div>
     </div>
 
-
-	<p>
-		If your printer requires manual intervention to clear the bed, you can use <a href="https://docs.octoprint.org/en/master/features/atcommands.html" target="_blank">@ Commands</a> such as <code>@pause</code> to tell OctoPrint to pause indefinitely until the resume button is pressed.
-	</p>
-
-	<div class="control-group">
-        <label class="control-label">Bed cleaning script</label>
-        <div class="controls">
-            <textarea rows="8" class="input-block-level" data-bind="value: settings.plugins.continuousprint.cp_bed_clearing_script"></textarea>
-        </div>
-    </div>
-
-	<div class="control-group">
-        <label class="control-label">Queue finished script</label>
-        <div class="controls">
-            <textarea rows="8" class="input-block-level" data-bind="value: settings.plugins.continuousprint.cp_queue_finished_script"></textarea>
-        </div>
-    </div>
-=======
-<h3>Continuous Print Settings</h3>
->>>>>>> 258c6e29
-
-<form class="form-horizontal">
   <h3>Basic Scripts</h3>
   <p>
   For examples and best practices, see the <a href="https://smartin015.github.io/continuousprint/gcode-scripting/" target="_blank">GCODE scripting guide</a>.
