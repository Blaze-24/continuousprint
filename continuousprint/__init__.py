# coding=utf-8
from __future__ import absolute_import

import octoprint.plugin
import octoprint.util
import flask
import json
<<<<<<< HEAD
import yaml
import os
=======
import time
>>>>>>> 1052cb8f
from io import BytesIO
from octoprint.server.util.flask import restricted_access
from octoprint.events import Events
from octoprint.access.permissions import Permissions, ADMIN_GROUP
import octoprint.filemanager
from octoprint.filemanager.util import StreamWrapper
from octoprint.filemanager.destinations import FileDestinations

from .print_queue import PrintQueue, QueueItem
from .driver import ContinuousPrintDriver

QUEUE_KEY = "cp_queue"
PRINTER_PROFILE_KEY = "cp_printer_profile"
CLEARING_SCRIPT_KEY = "cp_bed_clearing_script"
FINISHED_SCRIPT_KEY = "cp_queue_finished_script"
TEMP_FILES = dict(
    [(k, f"{k}.gcode") for k in [FINISHED_SCRIPT_KEY, CLEARING_SCRIPT_KEY]]
)
RESTART_MAX_RETRIES_KEY = "cp_restart_on_pause_max_restarts"
RESTART_ON_PAUSE_KEY = "cp_restart_on_pause_enabled"
RESTART_MAX_TIME_KEY = "cp_restart_on_pause_max_seconds"
BED_COOLDOWN_ENABLED_KEY = "bed_cooldown_enabled"
BED_COOLDOWN_SCRIPT_KEY = "cp_bed_cooldown_script"
BED_COOLDOWN_THRESHOLD_KEY = "bed_cooldown_threshold"
BED_COOLDOWN_TIMEOUT_KEY = "bed_cooldown_timeout"

class ContinuousprintPlugin(
    octoprint.plugin.SettingsPlugin,
    octoprint.plugin.TemplatePlugin,
    octoprint.plugin.AssetPlugin,
    octoprint.plugin.StartupPlugin,
    octoprint.plugin.BlueprintPlugin,
    octoprint.plugin.EventHandlerPlugin,
):
    def _msg(self, msg="", type="popup"):
        self._plugin_manager.send_plugin_message(
            self._identifier, dict(type=type, msg=msg)
        )

    def _update_driver_settings(self):
        self.d.set_retry_on_pause(
            self._settings.get([RESTART_ON_PAUSE_KEY]),
            self._settings.get([RESTART_MAX_RETRIES_KEY]),
            self._settings.get([RESTART_MAX_TIME_KEY]),
        )

    # part of SettingsPlugin
    def get_settings_defaults(self):
        base = os.path.dirname(__file__)
        with open(os.path.join(base, "data/printer_profiles.yaml"), "r") as f:
          self._printer_profiles = yaml.safe_load(f.read())['PrinterProfile']
        with open(os.path.join(base, "data/gcode_scripts.yaml"), "r") as f:
          self._gcode_scripts = yaml.safe_load(f.read())['GScript']

        d = {}
        d[QUEUE_KEY] = "[]"
        d[PRINTER_PROFILE_KEY] = "Generic"

        profile = self._printer_profile_manager.get_current()
        if profile is not None:
          print("Printer:", profile['model'], "-", profile['name'])
          print("TODO match profile on default init")
 
        for s in self._gcode_scripts:
          name = s['name']
          gcode = s['gcode']
          if name == "Pause":
            d[CLEARING_SCRIPT_KEY] = gcode
          elif name == "Generic Off":
            d[FINISHED_SCRIPT_KEY] = gcode
        d[RESTART_MAX_RETRIES_KEY] = 3
        d[RESTART_ON_PAUSE_KEY] = False
        d[RESTART_MAX_TIME_KEY] = 60 * 60
        d[BED_COOLDOWN_ENABLED_KEY] = False
        d[BED_COOLDOWN_SCRIPT_KEY] = "; Put script to run before bed cools here\n"
        d[BED_COOLDOWN_THRESHOLD_KEY] = 30
        d[BED_COOLDOWN_TIMEOUT_KEY] = 60
        return d

    def _rm_temp_files(self):
        # Clean up any file references from prior runs
        for path in TEMP_FILES.values():
            if self._file_manager.file_exists(FileDestinations.LOCAL, path):
                self._file_manager.remove_file(FileDestinations.LOCAL, path)

    # part of StartupPlugin
    def on_after_startup(self):
        # Turn on "restart on pause" when TSD plugin is detected (must be version 1.8.11 or higher for custom event hook)
        if (
            getattr(
                octoprint.events.Events, "PLUGIN_THESPAGHETTIDETECTIVE_COMMAND", None
            )
            is not None
        ):
            self._logger.info(
                "Has TSD plugin with custom events integration - enabling failure automation"
            )
            self._settings.set([RESTART_ON_PAUSE_KEY], True)
        else:
            self._settings.set([RESTART_ON_PAUSE_KEY], False)

        self._settings.save()
        self.q = PrintQueue(self._settings, QUEUE_KEY)
        self.d = ContinuousPrintDriver(
            queue=self.q,
            finish_script_fn=self.run_finish_script,
            clear_bed_fn=self.clear_bed,
            start_print_fn=self.start_print,
            cancel_print_fn=self.cancel_print,
            logger=self._logger,
        )
        self._update_driver_settings()
        self._rm_temp_files()
        self.next_pause_is_spaghetti = False
        self._logger.info("Continuous Print Plugin started")

    # part of EventHandlerPlugin
    def on_event(self, event, payload):
        if not hasattr(self, "d"):  # Ignore any messages arriving before init
            return

        # Access current file via `get_current_job` instead of `is_current_file` because the latter may go away soon
        # See https://docs.octoprint.org/en/master/modules/printer.html#octoprint.printer.PrinterInterface.is_current_file
        # Avoid using payload.get('path') as some events may not express path info.
        current_file = self._printer.get_current_job().get("file", {}).get("name")
        is_current_path = current_file == self.d.current_path()
        is_finish_script = current_file == TEMP_FILES[FINISHED_SCRIPT_KEY]

        # This custom event is only defined when OctoPrint-TheSpaghettiDetective plugin is installed.
        # try to fetch the attribute but default to None
        tsd_command = getattr(
            octoprint.events.Events, "PLUGIN_THESPAGHETTIDETECTIVE_COMMAND", None
        )

        if event == Events.METADATA_ANALYSIS_FINISHED:
            # OctoPrint analysis writes to the printing file - we must remove
            # our temp files AFTER analysis has finished or else we'll get a "file not found" log error.
            # We do so when either we've finished printing or when the temp file is no longer selected
            if self._printer.get_state_id() != "OPERATIONAL":
                for path in TEMP_FILES.values():
                    if self._printer.is_current_file(path, sd=False):
                        return
            self._rm_temp_files()
        elif (is_current_path or is_finish_script) and event == Events.PRINT_DONE:
            self.d.on_print_success(is_finish_script)
            self.paused = False
            self._msg(type="reload")  # reload UI
        elif (
            is_current_path
            and event == Events.PRINT_FAILED
            and payload["reason"] != "cancelled"
        ):
            # Note that cancelled events are already handled directly with Events.PRINT_CANCELLED
            self.d.on_print_failed()
            self.paused = False
            self._msg(type="reload")  # reload UI
        elif is_current_path and event == Events.PRINT_CANCELLED:
            self.d.on_print_cancelled(initiator=payload.get('user', None))
            self.paused = False
            self._msg(type="reload")  # reload UI
        elif (
            is_current_path
            and tsd_command is not None
            and event == tsd_command
            and payload.get("cmd") == "pause"
            and payload.get("initiator") == "system"
        ):
            self._logger.info(
                "Got spaghetti detection event; flagging next pause event for restart"
            )
            self.next_pause_is_spaghetti = True
        elif is_current_path and event == Events.PRINT_PAUSED:
            self.d.on_print_paused(
                is_temp_file=(payload["path"] in TEMP_FILES.values()),
                is_spaghetti=self.next_pause_is_spaghetti,
            )
            self.next_pause_is_spaghetti = False
            self.paused = True
            self._msg(type="reload")  # reload UI
        elif is_current_path and event == Events.PRINT_RESUMED:
            self.d.on_print_resumed()
            self.paused = False
            self._msg(type="reload")
        elif (
            event == Events.PRINTER_STATE_CHANGED
            and self._printer.get_state_id() == "OPERATIONAL"
        ):
            self._msg(type="reload")  # reload UI
        elif event == Events.UPDATED_FILES:
            self._msg(type="updatefiles")
        elif event == Events.SETTINGS_UPDATED:
            self._update_driver_settings()
        # Play out actions until printer no longer in a state where we can run commands
        # Note that PAUSED state is respected so that gcode can include `@pause` commands.
        # See https://docs.octoprint.org/en/master/features/atcommands.html
        while (
            self._printer.get_state_id() == "OPERATIONAL"
            and self.d.pending_actions() > 0
        ):
            self._logger.warning("on_printer_ready")
            self.d.on_printer_ready()

    def _write_temp_gcode(self, key):
        gcode = self._settings.get([key])
        file_wrapper = StreamWrapper(key, BytesIO(gcode.encode("utf-8")))
        added_file = self._file_manager.add_file(
            octoprint.filemanager.FileDestinations.LOCAL,
            TEMP_FILES[key],
            file_wrapper,
            allow_overwrite=True,
        )
        self._logger.info(f"Wrote file {added_file}")
        return added_file

    def run_finish_script(self):
        self._msg("Print Queue Complete", type="complete")
        path = self._write_temp_gcode(FINISHED_SCRIPT_KEY)
        self._printer.select_file(path, sd=False, printAfterSelect=True)

    def cancel_print(self):
        self._msg("Print cancelled", type="error")
        self._printer.cancel_print()

    def wait_for_bed_cooldown(self):
        self._logger.info("Running bed cooldown script")
        bed_cooldown_script = self._settings.get(["cp_bed_cooldown_script"]).split("\n")
        self._printer.commands(bed_cooldown_script, force=True)
        self._logger.info("Preparing for Bed Cooldown")
        self._printer.set_temperature("bed", 0)  # turn bed off
        start_time = time.time()

        while (time.time() - start_time) <= (60 * float(self._settings.get(["bed_cooldown_timeout"]))):  # timeout converted to seconds
            bed_temp = self._printer.get_current_temperatures()["bed"]["actual"]
            if bed_temp <= float(self._settings.get(["bed_cooldown_threshold"])):
                self._logger.info(
                    f"Cooldown threshold of {self._settings.get(['bed_cooldown_threshold'])} has been met"
                )
                return

        self._logger.info(
            f"Timeout of {self._settings.get(['bed_cooldown_timeout'])} minutes exceeded"
        )
        return

    def clear_bed(self):
        if self._settings.get(["bed_cooldown_enabled"]):
            self.wait_for_bed_cooldown()
        path = self._write_temp_gcode(CLEARING_SCRIPT_KEY)
        self._printer.select_file(path, sd=False, printAfterSelect=True)

    def start_print(self, item, clear_bed=True):
        self._msg("Starting print: " + item.name)
        self._msg(type="reload")
        try:
            self._printer.select_file(item.path, item.sd)
            self._logger.info(item.path)
            self._printer.start_print()
        except InvalidFileLocation:
            self._msg("File not found: " + item.path, type="error")
        except InvalidFileType:
            self._msg("File not gcode: " + item.path, type="error")

    def state_json(self, extra_message=None):
        # Values are stored json-serialized, so we need to create a json string and inject them into it
        q = self._settings.get([QUEUE_KEY])

        # Format extra message as key:value
        if extra_message is not None:
            extra_message = f', extra_message: "{extra_message}"'
        else:
            extra_message = ""

        # IMPORTANT: Non-additive changes to this response string must be released in a MAJOR version bump
        # (e.g. 1.4.1 -> 2.0.0).
        resp = '{"active": %s, "status": "%s", "queue": %s%s}' % (
            "true" if hasattr(self, "d") and self.d.active else "false",
            "Initializing" if not hasattr(self, "d") else self.d.status,
            q,
            extra_message,
        )
        return resp

    # Listen for resume from printer ("M118 //action:queuego"), only act if actually paused. #from @grtrenchman
    def resume_action_handler(self, comm, line, action, *args, **kwargs):
        if not action == "queuego":
            return
        if self.paused:
            self.d.set_active()

    # Public API method returning the full state of the plugin in JSON format.
    # See `state_json()` for return values.
    @octoprint.plugin.BlueprintPlugin.route("/state", methods=["GET"])
    @restricted_access
    def state(self):
        return self.state_json()

    # Public method - enables/disables management and returns the current state
    # IMPORTANT: Non-additive changes to this method MUST be done via MAJOR version bump
    # (e.g. 1.4.1 -> 2.0.0)
    @octoprint.plugin.BlueprintPlugin.route("/set_active", methods=["POST"])
    @restricted_access
    def set_active(self):
        if not Permissions.PLUGIN_CONTINUOUSPRINT_STARTQUEUE.can():
            return flask.make_response("Insufficient Rights", 403)
            self._logger.info("attempt failed due to insufficient permissions.")
        self.d.set_active(
            flask.request.form["active"] == "true",
            printer_ready=(self._printer.get_state_id() == "OPERATIONAL"),
        )
        return self.state_json()

    # PRIVATE API method - may change without warning.
    @octoprint.plugin.BlueprintPlugin.route("/clear", methods=["POST"])
    @restricted_access
    def clear(self):
        i = 0
        keep_failures = flask.request.form["keep_failures"] == "true"
        keep_non_ended = flask.request.form["keep_non_ended"] == "true"
        self._logger.info(
            f"Clearing queue (keep_failures={keep_failures}, keep_non_ended={keep_non_ended})"
        )
        changed = []
        while i < len(self.q):
            v = self.q[i]
            self._logger.info(f"{v.name} -- end_ts {v.end_ts} result {v.result}")
            if v.end_ts is None and keep_non_ended:
                i = i + 1
            elif v.result == "failure" and keep_failures:
                i = i + 1
            else:
                del self.q[i]
                changed.append(i)
        return self.state_json()

    # PRIVATE API METHOD - may change without warning.
    @octoprint.plugin.BlueprintPlugin.route("/assign", methods=["POST"])
    @restricted_access
    def assign(self):
        if not Permissions.PLUGIN_CONTINUOUSPRINT_ASSIGNQUEUE.can():
            return flask.make_response("Insufficient Rights", 403)
            self._logger.info("attempt failed due to insufficient permissions.")
        items = json.loads(flask.request.form["items"])
        self.q.assign(
            [
                QueueItem(
                    name=i["name"],
                    path=i["path"],
                    sd=i["sd"],
                    job=i["job"],
                    run=i["run"],
                    start_ts=i.get("start_ts"),
                    end_ts=i.get("end_ts"),
                    result=i.get("result"),
                    retries=i.get("retries"),
                )
                for i in items
            ]
        )
        return self.state_json()

    # DEPRECATED
    @octoprint.plugin.BlueprintPlugin.route("/move", methods=["POST"])
    @restricted_access
    def move(self):
        if not Permissions.PLUGIN_CONTINUOUSPRINT_CHQUEUE.can():
            return flask.make_response("Insufficient Rights", 403)
            self._logger.info("attempt failed due to insufficient permissions.")
        idx = int(flask.request.form["idx"])
        count = int(flask.request.form["count"])
        offs = int(flask.request.form["offs"])
        self.q.move(idx, count, offs)
        depr = "DEPRECATED: plugin/continuousprint/move is no longer used and will be removed in the next major release."
        self._logger.warn(depr)
        return self.state_json(depr)

    # DEPRECATED
    @octoprint.plugin.BlueprintPlugin.route("/add", methods=["POST"])
    @restricted_access
    def add(self):
        if not Permissions.PLUGIN_CONTINUOUSPRINT_ADDQUEUE.can():
            return flask.make_response("Insufficient Rights", 403)
            self._logger.info("attempt failed due to insufficient permissions.")
        idx = flask.request.form.get("idx")
        if idx is None:
            idx = len(self.q)
        else:
            idx = int(idx)
        items = json.loads(flask.request.form["items"])
        self.q.add(
            [
                QueueItem(
                    name=i["name"],
                    path=i["path"],
                    sd=i["sd"],
                    job=i["job"],
                    run=i["run"],
                )
                for i in items
            ],
            idx,
        )
        depr = "DEPRECATED: plugin/continuousprint/add is no longer used and will be removed in the next major release."
        self._logger.warn(depr)
        return self.state_json(depr)

    # DEPRECATED
    @octoprint.plugin.BlueprintPlugin.route("/remove", methods=["POST"])
    @restricted_access
    def remove(self):
        if not Permissions.PLUGIN_CONTINUOUSPRINT_RMQUEUE.can():
            return flask.make_response("Insufficient Rights", 403)
            self._logger.info("attempt failed due to insufficient permissions.")
        idx = int(flask.request.form["idx"])
        count = int(flask.request.form["count"])
        self.q.remove(idx, count)

        depr = "DEPRECATED: plugin/continuousprint/remove is no longer used and will be removed in the next major release."
        self._logger.warn(depr)
        return self.state_json(depr)

    # DEPRECATED
    @octoprint.plugin.BlueprintPlugin.route("/reset", methods=["POST"])
    @restricted_access
    def reset(self):
        idxs = json.loads(flask.request.form["idxs"])
        for idx in idxs:
            i = self.q[idx]
            i.start_ts = None
            i.end_ts = None
        self.q.remove(idx, len(idxs))
        depr = "DEPRECATED: plugin/continuousprint/reset is no longer used and will be removed in the next major release."
        self._logger.warn(depr)
        return self.state_json(depr)

    # part of TemplatePlugin
    def get_template_vars(self):
        return dict(
            printer_profiles=self._printer_profiles,
            gcode_scripts=self._gcode_scripts
        )

    def get_template_configs(self):
        return [
            dict(
                type="settings",
                custom_bindings=True,
                template="continuousprint_settings.jinja2",
            ),
            dict(
                type="tab",
                custom_bindings=False,
                template="continuousprint_tab.jinja2",
            ),
        ]

    # part of AssetPlugin
    def get_assets(self):
        return dict(
            js=[
                "js/cp_modified_sortable.js",
                "js/cp_modified_knockout-sortable.js",
                "js/continuousprint_api.js",
                "js/continuousprint_queueitem.js",
                "js/continuousprint_queueset.js",
                "js/continuousprint_job.js",
                "js/continuousprint_viewmodel.js",
                "js/continuousprint_settings.js",
                "js/continuousprint.js",
            ],
            css=["css/continuousprint.css"],
        )

    def get_update_information(self):
        # Define the configuration for your plugin to use with the Software Update
        # Plugin here. See https://docs.octoprint.org/en/master/bundledplugins/softwareupdate.html
        # for details.
        return dict(
            continuousprint=dict(
                displayName="Continuous Print Plugin",
                displayVersion=self._plugin_version,
                # version check: github repository
                type="github_release",
                user="smartin015",
                repo="continuousprint",
                current=self._plugin_version,
                stable_branch=dict(
                    name="Stable", branch="master", comittish=["master"]
                ),
                prerelease_branches=[
                    dict(
                        name="Release Candidate",
                        branch="rc",
                        comittish=["rc", "master"],
                    )
                ],
                # update method: pip
                pip="https://github.com/smartin015/continuousprint/archive/{target_version}.zip",
            )
        )

    def add_permissions(*args, **kwargs):
        return [
            dict(
                key="STARTQUEUE",
                name="Start Queue",
                description="Allows for starting queue",
                roles=["admin", "continuousprint-start"],
                dangerous=True,
                default_groups=[ADMIN_GROUP],
            ),
            dict(
                key="ADDQUEUE",
                name="Add to Queue",
                description="Allows for adding prints to the queue",
                roles=["admin", "continuousprint-add"],
                dangerous=True,
                default_groups=[ADMIN_GROUP],
            ),
            dict(
                key="RMQUEUE",
                name="Remove Print from Queue ",
                description="Allows for removing prints from the queue",
                roles=["admin", "continuousprint-remove"],
                dangerous=True,
                default_groups=[ADMIN_GROUP],
            ),
            dict(
                key="CHQUEUE",
                name="Move items in Queue ",
                description="Allows for moving items in the queue",
                roles=["admin", "continuousprint-move"],
                dangerous=True,
                default_groups=[ADMIN_GROUP],
            ),
            dict(
                key="ASSIGNQUEUE",
                name="Assign the whole Queue",
                description="Allows for loading the whole queue from JSON",
                roles=["admin", "continuousprint-assign"],
                dangerous=True,
                default_groups=[ADMIN_GROUP],
            ),
        ]


__plugin_name__ = "Continuous Print"
__plugin_pythoncompat__ = ">=3.6,<4"


def __plugin_load__():
    global __plugin_implementation__
    __plugin_implementation__ = ContinuousprintPlugin()

    global __plugin_hooks__
    __plugin_hooks__ = {
        "octoprint.plugin.softwareupdate.check_config": __plugin_implementation__.get_update_information,
        "octoprint.access.permissions": __plugin_implementation__.add_permissions,
        "octoprint.comm.protocol.action": __plugin_implementation__.resume_action_handler,
        # register to listen for "M118 //action:" commands
    }<|MERGE_RESOLUTION|>--- conflicted
+++ resolved
@@ -5,12 +5,9 @@
 import octoprint.util
 import flask
 import json
-<<<<<<< HEAD
 import yaml
 import os
-=======
 import time
->>>>>>> 1052cb8f
 from io import BytesIO
 from octoprint.server.util.flask import restricted_access
 from octoprint.events import Events
